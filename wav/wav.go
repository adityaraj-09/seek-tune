package wav

import (
	"bytes"
	"context"
	"encoding/base64"
	"encoding/binary"
	"encoding/json"
	"errors"
	"fmt"
	"io/ioutil"
	"log/slog"
	"os"
	"os/exec"
<<<<<<< HEAD
	"strings"
=======
	"song-recognition/models"
	"song-recognition/utils"
	"strings"
	"time"

	"github.com/mdobak/go-xerrors"
>>>>>>> 5f8f5a9d
)

// WavHeader defines the structure of a WAV header
type WavHeader struct {
	ChunkID       [4]byte
	ChunkSize     uint32
	Format        [4]byte
	Subchunk1ID   [4]byte
	Subchunk1Size uint32
	AudioFormat   uint16
	NumChannels   uint16
	SampleRate    uint32
	BytesPerSec   uint32
	BlockAlign    uint16
	BitsPerSample uint16
	Subchunk2ID   [4]byte
	Subchunk2Size uint32
}

func writeWavHeader(f *os.File, data []byte, sampleRate int, channels int, bitsPerSample int) error {
	// Validate input
	if len(data)%channels != 0 {
		return errors.New("data size not divisible by channels")
	}

	// Calculate derived values
	subchunk1Size := uint32(16) // Assuming PCM format
	bytesPerSample := bitsPerSample / 8
	blockAlign := uint16(channels * bytesPerSample)
	subchunk2Size := uint32(len(data))

	// Build WAV header
	header := WavHeader{
		ChunkID:       [4]byte{'R', 'I', 'F', 'F'},
		ChunkSize:     uint32(36 + len(data)),
		Format:        [4]byte{'W', 'A', 'V', 'E'},
		Subchunk1ID:   [4]byte{'f', 'm', 't', ' '},
		Subchunk1Size: subchunk1Size,
		AudioFormat:   uint16(1), // PCM format
		NumChannels:   uint16(channels),
		SampleRate:    uint32(sampleRate),
		BytesPerSec:   uint32(sampleRate * channels * bytesPerSample),
		BlockAlign:    blockAlign,
		BitsPerSample: uint16(bitsPerSample),
		Subchunk2ID:   [4]byte{'d', 'a', 't', 'a'},
		Subchunk2Size: subchunk2Size,
	}

	// Write header to file
	err := binary.Write(f, binary.LittleEndian, header)
	return err
}

func WriteWavFile(filename string, data []byte, sampleRate int, channels int, bitsPerSample int) error {
	f, err := os.Create(filename)
	if err != nil {
		return err
	}
	defer f.Close()

	if sampleRate <= 0 || channels <= 0 || bitsPerSample <= 0 {
		return fmt.Errorf(
			"values must be greater than zero (sampleRate: %d, channels: %d, bitsPerSample: %d)",
			sampleRate, channels, bitsPerSample,
		)
	}

	err = writeWavHeader(f, data, sampleRate, channels, bitsPerSample)
	if err != nil {
		return err
	}

	_, err = f.Write(data)
	return err
}

// WavInfo defines a struct containing information extracted from the WAV header
type WavInfo struct {
	Channels   int
	SampleRate int
	Data       []byte
	Duration   float64
}

func ReadWavInfo(filename string) (*WavInfo, error) {
	data, err := ioutil.ReadFile(filename)
	if err != nil {
		return nil, err
	}

	if len(data) < 44 {
		return nil, errors.New("invalid WAV file size (too small)")
	}

	// Read header chunks
	var header WavHeader
	err = binary.Read(bytes.NewReader(data[:44]), binary.LittleEndian, &header)
	if err != nil {
		return nil, err
	}

	if string(header.ChunkID[:]) != "RIFF" || string(header.Format[:]) != "WAVE" || header.AudioFormat != 1 {
		return nil, errors.New("invalid WAV header format")
	}

	// Extract information
	info := &WavInfo{
		Channels:   int(header.NumChannels),
		SampleRate: int(header.SampleRate),
		Data:       data[44:],
	}

	// Calculate audio duration (assuming data contains PCM data)
	if header.BitsPerSample == 16 {
		info.Duration = float64(len(info.Data)) / float64(int(header.NumChannels)*2*int(header.SampleRate))
	} else {
		return nil, errors.New("unsupported bits per sample format")
	}

	return info, nil
}

// WavBytesToFloat64 converts a slice of bytes from a .wav file to a slice of float64 samples
func WavBytesToSamples(input []byte) ([]float64, error) {
	if len(input)%2 != 0 {
		return nil, errors.New("invalid input length")
	}

	numSamples := len(input) / 2
	output := make([]float64, numSamples)

	for i := 0; i < len(input); i += 2 {
		// Interpret bytes as a 16-bit signed integer (little-endian)
		sample := int16(binary.LittleEndian.Uint16(input[i : i+2]))

		// Scale the sample to the range [-1, 1]
		output[i/2] = float64(sample) / 32768.0
	}

	return output, nil
}

// FFmpegMetadata represents the metadata structure returned by ffprobe.
type FFmpegMetadata struct {
	Streams []struct {
		Index         int               `json:"index"`
		CodecName     string            `json:"codec_name"`
		CodecLongName string            `json:"codec_long_name"`
		CodecType     string            `json:"codec_type"`
		SampleFmt     string            `json:"sample_fmt"`
		SampleRate    string            `json:"sample_rate"`
		Channels      int               `json:"channels"`
		ChannelLayout string            `json:"channel_layout"`
		BitsPerSample int               `json:"bits_per_sample"`
		Duration      string            `json:"duration"`
		BitRate       string            `json:"bit_rate"`
		Disposition   map[string]int    `json:"disposition"`
		Tags          map[string]string `json:"tags"`
	} `json:"streams"`
	Format struct {
		Streams        int               `json:"nb_streams"`
		FormFilename   string            `json:"filename"`
		NbatName       string            `json:"format_name"`
		FormatLongName string            `json:"format_long_name"`
		StartTime      string            `json:"start_time"`
		Duration       string            `json:"duration"`
		Size           string            `json:"size"`
		BitRate        string            `json:"bit_rate"`
		Tags           map[string]string `json:"tags"`
	} `json:"format"`
}

// GetMetadata retrieves metadata from a file using ffprobe.
func GetMetadata(filePath string) (FFmpegMetadata, error) {
	var metadata FFmpegMetadata

	cmd := exec.Command("ffprobe", "-v", "quiet", "-print_format", "json", "-show_format", "-show_streams", filePath)
	var out bytes.Buffer
	cmd.Stdout = &out
	err := cmd.Run()
	if err != nil {
		return metadata, err
	}

	err = json.Unmarshal(out.Bytes(), &metadata)
	if err != nil {
		return metadata, err
	}

	// convert all keys of the Tags map to lowercase
	for k, v := range metadata.Format.Tags {
		metadata.Format.Tags[strings.ToLower(k)] = v
	}
	for k, v := range metadata.Streams[0].Tags {
		metadata.Streams[0].Tags[strings.ToLower(k)] = v
	}

	return metadata, nil
}

func ProcessRecording(recData *models.RecordData, saveRecording bool) ([]float64, error) {
	decodedAudioData, err := base64.StdEncoding.DecodeString(recData.Audio)
	if err != nil {
		return nil, err
	}

	now := time.Now()
	fileName := fmt.Sprintf("%04d_%02d_%02d_%02d_%02d_%02d.wav",
		now.Second(), now.Minute(), now.Hour(),
		now.Day(), now.Month(), now.Year(),
	)
	filePath := "tmp/" + fileName

	err = WriteWavFile(filePath, decodedAudioData, recData.SampleRate, recData.Channels, recData.SampleSize)
	if err != nil {
		return nil, err
	}

	reformatedWavFile, err := ReformatWAV(filePath, 1)
	if err != nil {
		return nil, err
	}

	wavInfo, _ := ReadWavInfo(reformatedWavFile)
	samples, _ := WavBytesToSamples(wavInfo.Data)

	if saveRecording {
		logger := utils.GetLogger()
		ctx := context.Background()

		err := utils.CreateFolder("recordings")
		if err != nil {
			err := xerrors.New(err)
			logger.ErrorContext(ctx, "Failed create folder.", slog.Any("error", err))
		}

		newFilePath := strings.Replace(reformatedWavFile, "tmp/", "recordings/", 1)
		err = os.Rename(reformatedWavFile, newFilePath)
		if err != nil {
			logger.ErrorContext(ctx, "Failed to move file.", slog.Any("error", err))
		}
	}

	utils.DeleteFile(fileName)
	utils.DeleteFile(reformatedWavFile)

	return samples, nil
}<|MERGE_RESOLUTION|>--- conflicted
+++ resolved
@@ -2,26 +2,14 @@
 
 import (
 	"bytes"
-	"context"
-	"encoding/base64"
 	"encoding/binary"
 	"encoding/json"
 	"errors"
 	"fmt"
 	"io/ioutil"
-	"log/slog"
 	"os"
 	"os/exec"
-<<<<<<< HEAD
 	"strings"
-=======
-	"song-recognition/models"
-	"song-recognition/utils"
-	"strings"
-	"time"
-
-	"github.com/mdobak/go-xerrors"
->>>>>>> 5f8f5a9d
 )
 
 // WavHeader defines the structure of a WAV header
